--- conflicted
+++ resolved
@@ -2,10 +2,7 @@
 import logging
 import os
 import time
-<<<<<<< HEAD
-=======
 import traceback
->>>>>>> 464252c8
 
 import numpy as np
 from transformers import AutoConfig, AutoTokenizer
@@ -114,12 +111,11 @@
         if self.train_args.do_train:
             start = time.time()
             logger.info("training mode: start_time {0}".format(str(start)))
-<<<<<<< HEAD
 
             try:
                 self.trainer.train(self.additional_args.resume)
             except:
-                pass
+                traceback.print_exc()
 
             elapsed = time.time() - start
             logger.info("elapsed time: {0}".format(str(elapsed)))
@@ -128,14 +124,6 @@
             file = open(filename, "w")
             file.write(str(elapsed)+" seconds")
             file.close()
-=======
-            try:
-                self.trainer.train(self.additional_args.resume)
-            except:
-                traceback.print_exc()
-            elapsed = time.time() - start
-            logger.info("elapsed time: {0}".format(str(elapsed)))
->>>>>>> 464252c8
         else:
             assert self.additional_args.resume is not None, "specify model checkpoint to load for predictions"
             if self.additional_args.infer_path:
