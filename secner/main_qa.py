--- conflicted
+++ resolved
@@ -11,13 +11,10 @@
 from secner.dataset import NerDataCollator
 from secner.dataset_qa import NerQADataset
 from secner.evaluator_qa import EvaluatorQA
-<<<<<<< HEAD
 from secner.model import NerModel
 #from secner.model_bidaf import NerModelBiDAF
 #from secner.model_crf import NerModelWithCrf
 from secner.model_roberta import NerRobertaModel
-=======
->>>>>>> 6dd6f0aa
 from secner.trainer import NerTrainer
 from secner.utils.general import set_all_seeds, set_wandb, parse_config, setup_logging
 
@@ -52,7 +49,7 @@
         logger.info("# trainable params: {0}".format(sum([np.prod(p.size()) for p in trainable_params])))
 
         tokenizer = AutoTokenizer.from_pretrained(model_path, use_fast=True)
-        data_collator = NerDataCollator(args=additional_args)
+        data_collator = NerDataCollator(args=additional_args, pattern_vocab=self.train_dataset.pattern_vocab)
         self.trainer = NerTrainer(model=self.model,
                                   args=train_args,
                                   tokenizer=tokenizer,
